<<<<<<< HEAD
import React, { createContext, useContext, useReducer, useCallback, ReactNode } from 'react';
import { useWASM } from '../hooks/useWasm';
import { ToolManager } from '../tools/ToolManager';
import type { ToolType, ToolSettings, DrawingTool } from '../types/tool';
import type { WASMStroke, WASMShape, WASMPoint } from '../types/wasm';
import type { Point, Stroke } from '../interfaces/canvas';
import { logger, ToolDebugger, PerformanceTracker } from '../utils/debug';

// State interface for the whiteboard
interface WhiteboardState {

  // WebSocket State
  websocket: WebSocket | null;
  isConnected: boolean;
  userId: string;
  currentStrokeId: string | null;

  // Tool management
  activeTool: DrawingTool;
  settings: ToolSettings;
  allTools: DrawingTool[];
  
  // Drawing state
  currentStroke: Stroke | null;
  strokes: Stroke[];
  selectedStrokes: Set<number>;
  previewShape: Stroke | null;
  
  // UI state
  isDragging: boolean;
  dragStart: Point | null;
  exportFormat: 'png' | 'svg';
  
  // WASM state
  isWasmLoaded: boolean;
  wasmError: string | null;
  
  // Performance tracking
  strokeUpdateTrigger: number;
}

// Action types for the reducer
type WhiteboardAction =
  | { type: 'SET_ACTIVE_TOOL'; payload: ToolType }
  | { type: 'UPDATE_SETTINGS'; payload: Partial<ToolSettings> }
  | { type: 'SET_CURRENT_STROKE'; payload: Stroke | null }
  | { type: 'SET_STROKES'; payload: Stroke[] }
  | { type: 'SET_SELECTED_STROKES'; payload: Set<number> }
  | { type: 'SET_PREVIEW_SHAPE'; payload: Stroke | null }
  | { type: 'SET_DRAGGING'; payload: { isDragging: boolean; dragStart?: Point | null } }
  | { type: 'SET_EXPORT_FORMAT'; payload: 'png' | 'svg' }
  | { type: 'SET_WASM_LOADED'; payload: boolean }
  | { type: 'SET_WASM_ERROR'; payload: string | null }
  | { type: 'TRIGGER_STROKE_UPDATE' }
  | { type: 'CLEAR_CANVAS' }
  | { type: 'SET_ALL_TOOLS'; payload: DrawingTool[] }
  | { type: 'SET_WEBSOCKET_CONNECTED'; payload: { websocket: WebSocket | null; isConnected: boolean } }
  | { type: 'SET_CURRENT_STROKE_ID'; payload: string | null };

// Initial state
const initialState: WhiteboardState = {
  activeTool: {} as DrawingTool, // Will be set by ToolManager
  settings: {
    color: { r: 0, g: 0, b: 0, a: 1 },
    thickness: 2,
    eraserSize: 10
  },
  allTools: [],
  currentStroke: null,
  strokes: [],
  selectedStrokes: new Set(),
  previewShape: null,
  isDragging: false,
  dragStart: null,
  exportFormat: 'png',
  isWasmLoaded: false,
  wasmError: null,
  strokeUpdateTrigger: 0,
  websocket: null,
  isConnected: false,
  userId: localStorage.getItem('userId') || crypto.randomUUID(), //TODO:
  currentStrokeId: null,
};

localStorage.setItem('userId', initialState.userId);

// Reducer function for state management
function whiteboardReducer(state: WhiteboardState, action: WhiteboardAction): WhiteboardState {
  switch (action.type) {
    case 'SET_ACTIVE_TOOL':
      console.log('SET_ACTIVE_TOOL reducer called with:', action.payload)
      console.log('Current allTools:', state.allTools.map(t => t.id))
      const foundTool = state.allTools.find(tool => tool.id === action.payload);
      console.log('Found tool:', foundTool?.id || 'NOT FOUND')
      
      // If tool not found, use the first available tool as fallback
      const toolToUse = foundTool || (state.allTools.length > 0 ? state.allTools[0] : state.activeTool);
      console.log('Using tool:', toolToUse?.id || 'NO TOOL AVAILABLE')
      
      return {
        ...state,
        activeTool: toolToUse
      };
    
    case 'UPDATE_SETTINGS':
      return {
        ...state,
        settings: { ...state.settings, ...action.payload }
      };
    
    case 'SET_CURRENT_STROKE':
      return {
        ...state,
        currentStroke: action.payload
      };
    
    case 'SET_STROKES':
      return {
        ...state,
        strokes: action.payload
      };
    
    case 'SET_SELECTED_STROKES':
      return {
        ...state,
        selectedStrokes: action.payload
      };
    
    case 'SET_PREVIEW_SHAPE':
      return {
        ...state,
        previewShape: action.payload
      };
    
    case 'SET_DRAGGING':
      return {
        ...state,
        isDragging: action.payload.isDragging,
        dragStart: action.payload.dragStart !== undefined ? action.payload.dragStart : state.dragStart
      };
    
    case 'SET_EXPORT_FORMAT':
      return {
        ...state,
        exportFormat: action.payload
      };
    
    case 'SET_WASM_LOADED':
      return {
        ...state,
        isWasmLoaded: action.payload
      };
    
    case 'SET_WASM_ERROR':
      return {
        ...state,
        wasmError: action.payload
      };
    
    case 'TRIGGER_STROKE_UPDATE':
      return {
        ...state,
        strokeUpdateTrigger: state.strokeUpdateTrigger + 1
      };
    
    case 'CLEAR_CANVAS':
      return {
        ...state,
        strokes: [],
        selectedStrokes: new Set(),
        currentStroke: null,
        previewShape: null
      };
    
    case 'SET_ALL_TOOLS':
      return {
        ...state,
        allTools: action.payload
      };
    
    case 'SET_WEBSOCKET_CONNECTED':
      return {
        ...state,
        websocket: action.payload.websocket,
        isConnected: action.payload.isConnected
      };
    
    case 'SET_CURRENT_STROKE_ID':
      return {
        ...state,
        currentStrokeId: action.payload
      };
    
    default:
      return state;
  }
}

// Context interface
interface WhiteboardContextType {
  // State
  state: WhiteboardState;
  
  // Tool management
  setActiveTool: (toolType: ToolType) => void;
  updateSettings: (settings: Partial<ToolSettings>) => void;
  
  // Drawing operations
  startDrawing: (point: Point) => void;
  continueDrawing: (point: Point) => void;
  finishDrawing: () => void;
  
  // Eraser operations
  eraseAtPoint: (point: Point) => void;
  
  // Selection operations
  selectStrokes: (indices: Set<number>) => void;
  moveSelectedStrokes: (dx: number, dy: number) => void;
  deleteSelectedStrokes: () => void;
  
  // Canvas operations
  clearCanvas: () => void;
  exportCanvas: (format: 'png' | 'svg') => void;
  
  // Utility
  triggerStrokeUpdate: () => void;
  syncStrokesFromWasm: () => void;
  connectWebSocket: () => void;
  strokeToJSON: (wasmStroke: WASMStroke) => any;
  sendStrokeViaWebSocket: (strokeData: any) => void;
  handleWebSocketMessage: (event: MessageEvent) => void;
  sendStrokeStart: (point: Point) => void;
  sendStrokePoint: (strokeId: string, point: Point) => void;
  sendStrokeFinish: (strokeId: string) => void;
}

// Create the context
const WhiteboardContext = createContext<WhiteboardContextType | undefined>(undefined);

// Provider component
interface WhiteboardProviderProps {
  children: ReactNode;
}

export const WhiteboardProvider: React.FC<WhiteboardProviderProps> = ({ children }) => {
  const [state, dispatch] = useReducer(whiteboardReducer, initialState);
  const { drawingEngine: wasmEngine, isLoaded, error } = useWASM();
  
  // Initialize tool manager
  const [toolManager] = React.useState(() => new ToolManager());
  
  // Initialize tools on mount
  React.useEffect(() => {
    console.log('Initializing tools...')
    const allTools = toolManager.getAllTools();
    console.log('Available tools:', allTools.map(t => t.id))
    
    // Set allTools first
    dispatch({ type: 'SET_ALL_TOOLS', payload: allTools });
    
    // Update settings
    dispatch({ type: 'UPDATE_SETTINGS', payload: toolManager.getSettings() });
  }, [toolManager]);
  
  // Set initial active tool after allTools is available
  React.useEffect(() => {
    if (state.allTools.length > 0) {
      const activeTool = toolManager.getActiveTool();
      console.log('Setting initial active tool after allTools loaded:', activeTool.id)
      dispatch({ type: 'SET_ACTIVE_TOOL', payload: activeTool.id as ToolType });
    }
  }, [state.allTools.length, toolManager]);
  
  // Update WASM state
  React.useEffect(() => {
    dispatch({ type: 'SET_WASM_LOADED', payload: isLoaded });
    if (error) {
      dispatch({ type: 'SET_WASM_ERROR', payload: error });
    }
  }, [isLoaded, error]);
  
  // Helper function to convert WASM stroke to React stroke
  const wasmStrokeToReact = useCallback((wasmStroke: WASMStroke): Stroke => {
    if (!wasmStroke) {
      return { points: [], color: 'rgb(0, 0, 0)', thickness: 1 };
    }
    
    if (!wasmStroke.color) {
      return {
        points: wasmStroke.points || [],
        color: 'rgb(0, 0, 0)',
        thickness: wasmStroke.thickness || 1
      };
    }
    
    return {
      points: wasmStroke.points || [],
      color: `rgb(${Math.round((wasmStroke.color.r || 0) * 255)}, ${Math.round((wasmStroke.color.g || 0) * 255)}, ${Math.round((wasmStroke.color.b || 0) * 255)})`,
      thickness: wasmStroke.thickness || 1
    };
  }, []);
  
  // WebSocket connection function
  const connectWebSocket = useCallback(() => {
    try {
      const ws = new WebSocket('ws://localhost:9000');
      
      ws.onopen = () => {
        console.log('WebSocket connected');
        dispatch({ type: 'SET_WEBSOCKET_CONNECTED', payload: { websocket: ws, isConnected: true } });
      };
      
      ws.onclose = () => {
        console.log('WebSocket disconnected');
        dispatch({ type: 'SET_WEBSOCKET_CONNECTED', payload: { websocket: null, isConnected: false } });
      };
      
      ws.onerror = (error) => {
        console.error('WebSocket error:', error);
      };

    } catch (error) {
      console.error('Failed to connect WebSocket:', error);
    }
  }, []);

  // Connect WebSocket on mount
  React.useEffect(() => {
    console.log('Connecting to WebSocket...');
    connectWebSocket();
  }, [connectWebSocket]);

  // Sync strokes from WASM to React state
  const syncStrokesFromWasm = useCallback(() => {
    if (!isLoaded) {
      console.log('WASM not loaded, skipping stroke sync')
      return;
    }
    
    try {
      PerformanceTracker.start('syncStrokes');
      const wasmStrokes = wasmEngine.getStrokes();
      console.log('Syncing strokes from WASM:', wasmStrokes.length, 'strokes')
      const reactStrokes = wasmStrokes.map(wasmStrokeToReact);
      logger.debug('Syncing strokes from WASM:', wasmStrokes.length, 'strokes');
      dispatch({ type: 'SET_STROKES', payload: reactStrokes });
      PerformanceTracker.end('syncStrokes');
    } catch (err) {
      console.error('Failed to get strokes from WASM:', err);
      logger.error('Failed to get strokes from WASM:', err);
    }
  }, [isLoaded, wasmEngine, wasmStrokeToReact]);
  

const strokeToJSON = useCallback((wasmStroke: WASMStroke) => {
  const strokeId = crypto.randomUUID();
  const timestamp = Date.now();
  
  return {
    type: "stroke:add",
    payload: {
      stroke: {
        id: strokeId,
        color: wasmStroke.color,
        thickness: wasmStroke.thickness,
        points: wasmStroke.points,
        timestamp: timestamp,
        userId: state.userId
      }
    }
  };
}, [state.userId]);

const sendStrokeViaWebSocket = useCallback((strokeData: any) => {
  if (state.websocket && state.isConnected) {
    try {
      const message = JSON.stringify(strokeData);
      state.websocket.send(message);
      console.log('Sent stroke via WebSocket:', strokeData);
    } catch (error) {
      console.error('Failed to send stroke via WebSocket:', error);
    }
  } else {
    console.log('WebSocket not connected, cannot send stroke');
  }
}, [state.websocket, state.isConnected]);

// New message types for real-time drawing
const sendStrokeStart = useCallback((point: Point) => {
  const message = {
    type: "stroke:start",
    payload: {
      strokeId: crypto.randomUUID(),
      color: state.settings.color,
      thickness: state.settings.thickness,
      userId: state.userId,
      timestamp: Date.now()
    }
  };
  
  if (state.websocket && state.isConnected) {
    state.websocket.send(JSON.stringify(message));
    console.log('Sent stroke start:', message);
  }
}, [state.websocket, state.isConnected, state.settings, state.userId]);

const sendStrokePoint = useCallback((strokeId: string, point: Point) => {
  const message = {
    type: "stroke:point",
    payload: {
      strokeId: strokeId,
      point: point,
      userId: state.userId,
      timestamp: Date.now()
    }
  };
  
  if (state.websocket && state.isConnected) {
    state.websocket.send(JSON.stringify(message));
    console.log('Sent stroke point:', message);
  }
}, [state.websocket, state.isConnected, state.userId]);

const sendStrokeFinish = useCallback((strokeId: string) => {
  const message = {
    type: "stroke:finish",
    payload: {
      strokeId: strokeId,
      userId: state.userId,
      timestamp: Date.now()
    }
  };
  
  if (state.websocket && state.isConnected) {
    state.websocket.send(JSON.stringify(message));
    console.log('Sent stroke finish:', message);
  }
}, [state.websocket, state.isConnected, state.userId]);

const handleWebSocketMessage = useCallback((event: MessageEvent) => {
  try {
    const message = JSON.parse(event.data);
    console.log('Received WebSocket message:', message);
    
    if (message.type === 'stroke:start') {
      // Start new stroke for other user
      const strokeData = message.payload;
      console.log('Received stroke start:', strokeData);
      
      // Create new stroke in WASM for preview
      const wasmStroke: WASMStroke = {
        points: [],
        color: strokeData.color,
        thickness: strokeData.thickness
      };
      
      wasmEngine.addStroke(wasmStroke);
      dispatch({ type: 'TRIGGER_STROKE_UPDATE' });
      
    } else if (message.type === 'stroke:point') {
      // Add point to existing stroke
      const { strokeId, point } = message.payload;
      console.log('Received stroke point:', { strokeId, point });
      
      // Add point to the last stroke in WASM
      const strokeIndex = wasmEngine.getStrokes().length - 1;
      if (strokeIndex >= 0) {
        wasmEngine.addPointToStroke(strokeIndex, point);
        dispatch({ type: 'TRIGGER_STROKE_UPDATE' });
      }
      
    } else if (message.type === 'stroke:finish') {
      // Finish stroke
      const { strokeId } = message.payload;
      console.log('Received stroke finish:', strokeId);
      
      // Stroke is already complete in WASM, just update display
      dispatch({ type: 'TRIGGER_STROKE_UPDATE' });
      
    } else if (message.type === 'stroke:add') {
      // Keep existing logic for backward compatibility
      const strokeData = message.payload.stroke;
      
      // Convert server JSON format back to WASMStroke
      const wasmStroke: WASMStroke = {
        points: strokeData.points,
        color: strokeData.color,
        thickness: strokeData.thickness
      };
      
      // Add to WASM engine
      wasmEngine.addStroke(wasmStroke);
      
      // Update React state
      dispatch({ type: 'TRIGGER_STROKE_UPDATE' });
      
      console.log('Added received stroke to WASM engine');
    }
  } catch (error) {
    console.error('Failed to handle WebSocket message:', error);
  }
}, [wasmEngine]);


  // Set WebSocket message handler when WASM is loaded
  React.useEffect(() => {
    if (state.websocket && state.isConnected && isLoaded) {
      state.websocket.onmessage = handleWebSocketMessage;
      console.log('WebSocket message handler set');
    }
  }, [state.websocket, state.isConnected, isLoaded, handleWebSocketMessage]);

  // Tool management
  const setActiveTool = useCallback((toolType: ToolType) => {
    console.log('setActiveTool called with:', toolType)
    console.log('Current allTools:', state.allTools.map(t => t.id))
    
    // Safety check: ensure allTools is available
    if (state.allTools.length === 0) {
      console.log('allTools not available yet, skipping tool change')
      return;
    }
    
    logger.info('Setting active tool to:', toolType);
    toolManager.setActiveTool(toolType);
    const activeTool = toolManager.getActiveTool();
    console.log('ToolManager active tool:', activeTool.id)
    
    dispatch({ type: 'SET_ACTIVE_TOOL', payload: toolType });
    ToolDebugger.logToolChange(state.activeTool.id, toolType);
  }, [toolManager, state.activeTool.id, state.allTools]);
  
  const updateSettings = useCallback((settings: Partial<ToolSettings>) => {
    toolManager.updateSettings(settings);
    dispatch({ type: 'UPDATE_SETTINGS', payload: settings });
  }, [toolManager]);
  
  // Drawing operations
  const startDrawing = useCallback(async (point: Point) => {
    console.log('startDrawing called with point:', point, 'WASM loaded:', isLoaded)
    if (!isLoaded) {
      console.log('WASM not loaded, cannot start drawing')
      return;
    }
    
    try {
      PerformanceTracker.start('strokeCreation');
      const wasmStrokes = wasmEngine.getStrokes();
      console.log('Current WASM strokes before adding:', wasmStrokes.length)
      
      // Start new stroke in WASM
      const wasmStroke: WASMStroke = {
        points: [point],
        color: state.settings.color,
        thickness: state.settings.thickness
      };
      
      console.log('Adding stroke to WASM:', wasmStroke)
      
      // Log drawing operation
      await logger.logDrawing('stroke', {
        mouse: point,
        color: state.settings.color,
        thickness: state.settings.thickness,
        operation: 'start'
      }, wasmStrokes, []);
      
      wasmEngine.addStroke(wasmStroke);
      console.log('Stroke added to WASM, triggering update')
      dispatch({ type: 'TRIGGER_STROKE_UPDATE' });
      PerformanceTracker.end('strokeCreation');
    } catch (err) {
      console.error('WASM stroke error:', err);
      logger.error('WASM stroke error:', err);
      return;
    }
    
    // Set current stroke in React state for immediate UI feedback
    dispatch({
      type: 'SET_CURRENT_STROKE',
      payload: {
        points: [point],
        color: `rgb(${Math.round(state.settings.color.r * 255)}, ${Math.round(state.settings.color.g * 255)}, ${Math.round(state.settings.color.b * 255)})`,
        thickness: state.settings.thickness
      }
    });
    
    // Send stroke start via WebSocket
    const strokeId = crypto.randomUUID();
    dispatch({ type: 'SET_CURRENT_STROKE_ID', payload: strokeId });
    sendStrokeStart(point);
  }, [isLoaded, wasmEngine, state.settings, sendStrokeStart]);
  
  const continueDrawing = useCallback(async (point: Point) => {
    console.log('continueDrawing called with point:', point, 'current stroke points:', state.currentStroke?.points.length || 0)
    if (!isLoaded || !state.currentStroke) {
      console.log('Cannot continue drawing:', { isLoaded, hasCurrentStroke: !!state.currentStroke })
      return;
    }
    
    try {
      // Add point to current stroke in WASM
      const strokeIndex = wasmEngine.getStrokes().length - 1;
      console.log('Adding point to WASM stroke index:', strokeIndex)
      wasmEngine.addPointToStroke(strokeIndex, point);
      dispatch({ type: 'TRIGGER_STROKE_UPDATE' });
      
      // Only log every 10th point to reduce overhead
      if (state.currentStroke.points.length % 10 === 0) {
        PerformanceTracker.start('strokePointAddition');
        const wasmStrokes = wasmEngine.getStrokes();
        
        await logger.logDrawing('stroke', {
          mouse: point,
          strokeIndex,
          operation: 'addPoint',
          totalPoints: state.currentStroke.points.length + 1
        }, wasmStrokes, []);
        
        PerformanceTracker.end('strokePointAddition');
      }
    } catch (err) {
      console.error('WASM not ready yet:', err);
      logger.error('WASM not ready yet:', err);
      return;
    }
    
    // Update React state for immediate feedback
    dispatch({
      type: 'SET_CURRENT_STROKE',
      payload: {
        points: [...state.currentStroke.points, point],
        color: state.currentStroke.color,
        thickness: state.currentStroke.thickness
      }
    });
    
    // Send point update via WebSocket
    if (state.currentStrokeId) {
      sendStrokePoint(state.currentStrokeId, point);
    }
  }, [isLoaded, wasmEngine, state.currentStroke, state.currentStrokeId, sendStrokePoint]);
  
  const finishDrawing = useCallback(() => {
    console.log('finishDrawing called, current stroke points:', state.currentStroke?.points.length || 0)
    if (state.currentStroke && state.currentStroke.points.length > 0) {
      try {
        // Ensure the last point is added to the WASM stroke
        const wasmStrokes = wasmEngine.getStrokes();
        const strokeIndex = wasmStrokes.length - 1;
        const lastPoint = state.currentStroke.points[state.currentStroke.points.length - 1];
        console.log('Finishing stroke, adding last point to WASM stroke index:', strokeIndex, 'point:', lastPoint)
        wasmEngine.addPointToStroke(strokeIndex, lastPoint);
        dispatch({ type: 'TRIGGER_STROKE_UPDATE' });
      } catch (err) {
        console.error('WASM not ready yet:', err);
        logger.error('WASM not ready yet:', err);
      }
    }
    
    // Send stroke finish via WebSocket
    if (state.currentStrokeId) {
      sendStrokeFinish(state.currentStrokeId);
      dispatch({ type: 'SET_CURRENT_STROKE_ID', payload: null });
    }
    
    // Clear current stroke
    console.log('Clearing current stroke')
    dispatch({ type: 'SET_CURRENT_STROKE', payload: null });
  }, [state.currentStroke, wasmEngine, state.currentStrokeId, sendStrokeFinish]);
  
  // Eraser operations
  const eraseAtPoint = useCallback(async (point: Point) => {
    if (!isLoaded) return;
    
    try {
      PerformanceTracker.start('eraserOperation');
      const wasmStrokes = wasmEngine.getStrokes();
      const eraserSize = state.settings.eraserSize || 10;
      
      for (let i = wasmStrokes.length - 1; i >= 0; i--) {
        const stroke = wasmStrokes[i];
        const reactStroke = wasmStrokeToReact(stroke);
        
        // Check if point is near stroke (simplified collision detection)
        const isNear = reactStroke.points.some(strokePoint => {
          const distance = Math.hypot(point.x - strokePoint.x, point.y - strokePoint.y);
          return distance <= eraserSize;
        });
        
        if (isNear) {
          // Log erasing operation
          await logger.logErasing('eraser', {
            mouse: point,
            eraserSize,
            strokeIndex: i,
            strokeData: reactStroke
          }, wasmStrokes, []);
          
          wasmEngine.removeStroke(i);
          dispatch({ type: 'TRIGGER_STROKE_UPDATE' });
          break;
        }
      }
      
      PerformanceTracker.end('eraserOperation');
    } catch (err) {
      logger.error('WASM not ready yet:', err);
    }
  }, [isLoaded, wasmEngine, state.settings.eraserSize, wasmStrokeToReact]);
  
  // Selection operations
  const selectStrokes = useCallback((indices: Set<number>) => {
    dispatch({ type: 'SET_SELECTED_STROKES', payload: indices });
  }, []);
  
  const moveSelectedStrokes = useCallback((dx: number, dy: number) => {
    if (!isLoaded) return;
    
    try {
      state.selectedStrokes.forEach(index => {
        wasmEngine.moveStroke(index, dx, dy);
      });
      dispatch({ type: 'TRIGGER_STROKE_UPDATE' });
    } catch (err) {
      logger.error('WASM not ready yet:', err);
    }
  }, [isLoaded, wasmEngine, state.selectedStrokes]);
  
  const deleteSelectedStrokes = useCallback(() => {
    if (!isLoaded) return;
    
    const indicesToRemove = Array.from(state.selectedStrokes).sort((a, b) => b - a);
    indicesToRemove.forEach(index => {
      wasmEngine.removeStroke(index);
    });
    dispatch({ type: 'SET_SELECTED_STROKES', payload: new Set() });
    dispatch({ type: 'TRIGGER_STROKE_UPDATE' });
  }, [isLoaded, wasmEngine, state.selectedStrokes]);
  
  // Canvas operations
  const clearCanvas = useCallback(() => {
    if (wasmEngine) {
      wasmEngine.clear();
      dispatch({ type: 'CLEAR_CANVAS' });
    }
  }, [wasmEngine]);
  
  const exportCanvas = useCallback((format: 'png' | 'svg') => {
    dispatch({ type: 'SET_EXPORT_FORMAT', payload: format });
    // Export logic would be implemented in the Canvas component
  }, []);
  
  const triggerStrokeUpdate = useCallback(() => {
    dispatch({ type: 'TRIGGER_STROKE_UPDATE' });
  }, []);
  
  // Sync strokes when WASM updates
  React.useEffect(() => {
    console.log('Stroke update trigger changed:', state.strokeUpdateTrigger)
    if (state.strokeUpdateTrigger > 0) {
      console.log('Triggering stroke sync from WASM')
      syncStrokesFromWasm();
    }
  }, [state.strokeUpdateTrigger, syncStrokesFromWasm]);
  
  const contextValue: WhiteboardContextType = {
    state,
    setActiveTool,
    updateSettings,
    startDrawing,
    continueDrawing,
    finishDrawing,
    eraseAtPoint,
    selectStrokes,
    moveSelectedStrokes,
    deleteSelectedStrokes,
    clearCanvas,
    exportCanvas,
    triggerStrokeUpdate,
    syncStrokesFromWasm,
    connectWebSocket,
    strokeToJSON,
    sendStrokeViaWebSocket,
    handleWebSocketMessage,
    sendStrokeStart,
    sendStrokePoint,
    sendStrokeFinish
  };
  
  return (
    <WhiteboardContext.Provider value={contextValue}>
      {children}
    </WhiteboardContext.Provider>
  );
};

// Custom hook to use the whiteboard context
export const useWhiteboard = (): WhiteboardContextType => {
  const context = useContext(WhiteboardContext);
  if (context === undefined) {
    throw new Error('useWhiteboard must be used within a WhiteboardProvider');
  }
  return context;
}; 
=======
import React, {  useReducer, useCallback, type ReactNode} from 'react';
import { useWASM } from '../hooks/useWasm';
import { ToolManager } from '../tools/ToolManager';

import type { ToolType, ToolSettings, DrawingTool } from '../types/tool';
import type { WASMStroke, WASMShape, WASMPoint } from '../types/wasm';
import type { Point, Stroke } from '../interfaces/canvas';
import { logger, ToolDebugger, PerformanceTracker } from '../utils/debug';
import type { WhiteboardContextType, WhiteboardState } from './types';
import { WhiteboardContext } from './ctx';
// Action types for the reducer
type WhiteboardAction =
  | { type: 'SET_ACTIVE_TOOL'; payload: ToolType }
  | { type: 'UPDATE_SETTINGS'; payload: Partial<ToolSettings> }
  | { type: 'SET_CURRENT_STROKE'; payload: Stroke | null }
  | { type: 'SET_STROKES'; payload: Stroke[] }
  | { type: 'SET_SELECTED_STROKES'; payload: Set<number> }
  | { type: 'SET_PREVIEW_SHAPE'; payload: Stroke | null }
  | { type: 'SET_DRAGGING'; payload: { isDragging: boolean; dragStart?: Point | null } }
  | { type: 'SET_EXPORT_FORMAT'; payload: 'png' | 'svg' }
  | { type: 'SET_WASM_LOADED'; payload: boolean }
  | { type: 'SET_WASM_ERROR'; payload: string | null }
  | { type: 'TRIGGER_STROKE_UPDATE' }
  | { type: 'CLEAR_CANVAS' }
  | { type: 'SET_ALL_TOOLS'; payload: DrawingTool[] };

// Initial state
const initialState: WhiteboardState = {
  activeTool: {} as DrawingTool, // Will be set by ToolManager
  settings: {
    color: { r: 0, g: 0, b: 0, a: 1 },
    thickness: 2,
    eraserSize: 10
  },
  allTools: [],
  currentStroke: null,
  strokes: [],
  selectedStrokes: new Set(),
  previewShape: null,
  isDragging: false,
  dragStart: null,
  exportFormat: 'png',
  isWasmLoaded: false,
  wasmError: null,
  strokeUpdateTrigger: 0
};

// Reducer function for state management
function whiteboardReducer(state: WhiteboardState, action: WhiteboardAction): WhiteboardState {
  switch (action.type) {
    case 'SET_ACTIVE_TOOL': { // added curly braces to fix lint error(const var stays local)
      console.log('SET_ACTIVE_TOOL reducer called with:', action.payload)
      console.log('Current allTools:', state.allTools.map(t => t.id))
      const foundTool = state.allTools.find(tool => tool.id === action.payload);
      console.log('Found tool:', foundTool?.id || 'NOT FOUND')
      
      // If tool not found, use the first available tool as fallback
      const toolToUse = foundTool || (state.allTools.length > 0 ? state.allTools[0] : state.activeTool);
      console.log('Using tool:', toolToUse?.id || 'NO TOOL AVAILABLE')
      
      return {
        ...state,
        activeTool: toolToUse
      };
    }
    case 'UPDATE_SETTINGS':
      return {
        ...state,
        settings: { ...state.settings, ...action.payload }
      };
    
    case 'SET_CURRENT_STROKE':
      return {
        ...state,
        currentStroke: action.payload
      };
    
    case 'SET_STROKES':
      return {
        ...state,
        strokes: action.payload
      };
    
    case 'SET_SELECTED_STROKES':
      return {
        ...state,
        selectedStrokes: action.payload
      };
    
    case 'SET_PREVIEW_SHAPE':
      return {
        ...state,
        previewShape: action.payload
      };
    
    case 'SET_DRAGGING':
      return {
        ...state,
        isDragging: action.payload.isDragging,
        dragStart: action.payload.dragStart !== undefined ? action.payload.dragStart : state.dragStart
      };
    
    case 'SET_EXPORT_FORMAT':
      return {
        ...state,
        exportFormat: action.payload
      };
    
    case 'SET_WASM_LOADED':
      return {
        ...state,
        isWasmLoaded: action.payload
      };
    
    case 'SET_WASM_ERROR':
      return {
        ...state,
        wasmError: action.payload
      };
    
    case 'TRIGGER_STROKE_UPDATE':
      return {
        ...state,
        strokeUpdateTrigger: state.strokeUpdateTrigger + 1
      };
    
    case 'CLEAR_CANVAS':
      return {
        ...state,
        strokes: [],
        selectedStrokes: new Set(),
        currentStroke: null,
        previewShape: null
      };
    
    case 'SET_ALL_TOOLS':
      return {
        ...state,
        allTools: action.payload
      };
    
    default:
      return state;
  }
}



// Create the context


// Provider component
interface WhiteboardProviderProps {
  children: ReactNode;
}

export const WhiteboardProvider: React.FC<WhiteboardProviderProps> = ({ children }) => {
  const [state, dispatch] = useReducer(whiteboardReducer, initialState);
  const { drawingEngine: wasmEngine, isLoaded, error } = useWASM();
  
  // Initialize tool manager
  const [toolManager] = React.useState(() => new ToolManager());
  
  // Initialize tools on mount
  React.useEffect(() => {
    console.log('Initializing tools...')
    const allTools = toolManager.getAllTools();
    console.log('Available tools:', allTools.map(t => t.id))
    
    // Set allTools first
    dispatch({ type: 'SET_ALL_TOOLS', payload: allTools });
    
    // Update settings
    dispatch({ type: 'UPDATE_SETTINGS', payload: toolManager.getSettings() });
  }, [toolManager]);
  
  // Set initial active tool after allTools is available
  React.useEffect(() => {
    if (state.allTools.length > 0) {
      const activeTool = toolManager.getActiveTool();
      console.log('Setting initial active tool after allTools loaded:', activeTool.id)
      dispatch({ type: 'SET_ACTIVE_TOOL', payload: activeTool.id as ToolType });
    }
  }, [state.allTools.length, toolManager]);
  
  // Update WASM state
  React.useEffect(() => {
    dispatch({ type: 'SET_WASM_LOADED', payload: isLoaded });
    if (error) {
      dispatch({ type: 'SET_WASM_ERROR', payload: error });
    }
  }, [isLoaded, error]);
  
  // Helper function to convert WASM stroke to React stroke
  const wasmStrokeToReact = useCallback((wasmStroke: WASMStroke): Stroke => {
    if (!wasmStroke) {
      return { points: [], color: 'rgb(0, 0, 0)', thickness: 1 };
    }
    
    if (!wasmStroke.color) {
      return {
        points: wasmStroke.points || [],
        color: 'rgb(0, 0, 0)',
        thickness: wasmStroke.thickness || 1
      };
    }
    
    return {
      points: wasmStroke.points || [],
      color: `rgb(${Math.round((wasmStroke.color.r || 0) * 255)}, ${Math.round((wasmStroke.color.g || 0) * 255)}, ${Math.round((wasmStroke.color.b || 0) * 255)})`,
      thickness: wasmStroke.thickness || 1
    };
  }, []);
  
  // Sync strokes from WASM to React state
  const syncStrokesFromWasm = useCallback(() => {
    if (!isLoaded) {
      console.log('WASM not loaded, skipping stroke sync')
      return;
    }
    
    try {
      PerformanceTracker.start('syncStrokes');
      const wasmStrokes = wasmEngine.getStrokes();
      console.log('Syncing strokes from WASM:', wasmStrokes.length, 'strokes')
      const reactStrokes = wasmStrokes.map(wasmStrokeToReact);
      logger.debug('Syncing strokes from WASM:', wasmStrokes.length, 'strokes');
      dispatch({ type: 'SET_STROKES', payload: reactStrokes });
      PerformanceTracker.end('syncStrokes');
    } catch (err) {
      console.error('Failed to get strokes from WASM:', err);
      logger.error('Failed to get strokes from WASM:', err);
    }
  }, [isLoaded, wasmEngine, wasmStrokeToReact]);
  
  // Tool management
  const setActiveTool = useCallback((toolType: ToolType) => {
    console.log('setActiveTool called with:', toolType)
    console.log('Current allTools:', state.allTools.map(t => t.id))
    
    // Safety check: ensure allTools is available
    if (state.allTools.length === 0) {
      console.log('allTools not available yet, skipping tool change')
      return;
    }
    
    logger.info('Setting active tool to:', toolType);
    toolManager.setActiveTool(toolType);
    const activeTool = toolManager.getActiveTool();
    console.log('ToolManager active tool:', activeTool.id)
    
    dispatch({ type: 'SET_ACTIVE_TOOL', payload: toolType });
    ToolDebugger.logToolChange(state.activeTool.id, toolType);
  }, [toolManager, state.activeTool.id, state.allTools]);
  
  const updateSettings = useCallback((settings: Partial<ToolSettings>) => {
    toolManager.updateSettings(settings);
    dispatch({ type: 'UPDATE_SETTINGS', payload: settings });
  }, [toolManager]);
  
  // Drawing operations
  const startDrawing = useCallback(async (point: Point) => {
    console.log('startDrawing called with point:', point, 'WASM loaded:', isLoaded)
    if (!isLoaded) {
      console.log('WASM not loaded, cannot start drawing')
      return;
    }
    
    try {
      PerformanceTracker.start('strokeCreation');
      const wasmStrokes = wasmEngine.getStrokes();
      console.log('Current WASM strokes before adding:', wasmStrokes.length)
      
      // Start new stroke in WASM
      const wasmStroke: WASMStroke = {
        points: [point],
        color: state.settings.color,
        thickness: state.settings.thickness
      };
      
      console.log('Adding stroke to WASM:', wasmStroke)
      
      // Log drawing operation
      await logger.logDrawing('stroke', {
        mouse: point,
        color: state.settings.color,
        thickness: state.settings.thickness,
        operation: 'start'
      }, wasmStrokes, []);
      
      wasmEngine.addStroke(wasmStroke);
      console.log('Stroke added to WASM, triggering update')
      dispatch({ type: 'TRIGGER_STROKE_UPDATE' });
      PerformanceTracker.end('strokeCreation');
    } catch (err) {
      console.error('WASM stroke error:', err);
      logger.error('WASM stroke error:', err);
      return;
    }
    
    // Set current stroke in React state for immediate UI feedback
    dispatch({
      type: 'SET_CURRENT_STROKE',
      payload: {
        points: [point],
        color: `rgb(${Math.round(state.settings.color.r * 255)}, ${Math.round(state.settings.color.g * 255)}, ${Math.round(state.settings.color.b * 255)})`,
        thickness: state.settings.thickness
      }
    });
  }, [isLoaded, wasmEngine, state.settings]);
  
  const continueDrawing = useCallback(async (point: Point) => {
    console.log('continueDrawing called with point:', point, 'current stroke points:', state.currentStroke?.points.length || 0)
    if (!isLoaded || !state.currentStroke) {
      console.log('Cannot continue drawing:', { isLoaded, hasCurrentStroke: !!state.currentStroke })
      return;
    }
    
    try {
      // Add point to current stroke in WASM
      const strokeIndex = wasmEngine.getStrokes().length - 1;
      console.log('Adding point to WASM stroke index:', strokeIndex)
      wasmEngine.addPointToStroke(strokeIndex, point);
      dispatch({ type: 'TRIGGER_STROKE_UPDATE' });
      
      // Only log every 10th point to reduce overhead
      if (state.currentStroke.points.length % 10 === 0) {
        PerformanceTracker.start('strokePointAddition');
        const wasmStrokes = wasmEngine.getStrokes();
        
        await logger.logDrawing('stroke', {
          mouse: point,
          strokeIndex,
          operation: 'addPoint',
          totalPoints: state.currentStroke.points.length + 1
        }, wasmStrokes, []);
        
        PerformanceTracker.end('strokePointAddition');
      }
    } catch (err) {
      console.error('WASM not ready yet:', err);
      logger.error('WASM not ready yet:', err);
      return;
    }
    
    // Update React state for immediate feedback
    dispatch({
      type: 'SET_CURRENT_STROKE',
      payload: {
        points: [...state.currentStroke.points, point],
        color: state.currentStroke.color,
        thickness: state.currentStroke.thickness
      }
    });
  }, [isLoaded, wasmEngine, state.currentStroke]);
  
  const finishDrawing = useCallback(() => {
    console.log('finishDrawing called, current stroke points:', state.currentStroke?.points.length || 0)
    if (state.currentStroke && state.currentStroke.points.length > 0) {
      try {
        // Ensure the last point is added to the WASM stroke
        const wasmStrokes = wasmEngine.getStrokes();
        const strokeIndex = wasmStrokes.length - 1;
        const lastPoint = state.currentStroke.points[state.currentStroke.points.length - 1];
        console.log('Finishing stroke, adding last point to WASM stroke index:', strokeIndex, 'point:', lastPoint)
        wasmEngine.addPointToStroke(strokeIndex, lastPoint);
        dispatch({ type: 'TRIGGER_STROKE_UPDATE' });
      } catch (err) {
        console.error('WASM not ready yet:', err);
        logger.error('WASM not ready yet:', err);
      }
    }
    
    // Clear current stroke
    console.log('Clearing current stroke')
    dispatch({ type: 'SET_CURRENT_STROKE', payload: null });
  }, [state.currentStroke, wasmEngine]);
  
  // Eraser operations
  const eraseAtPoint = useCallback(async (point: Point) => {
    if (!isLoaded) return;
    
    try {
      PerformanceTracker.start('eraserOperation');
      const wasmStrokes = wasmEngine.getStrokes();
      const eraserSize = state.settings.eraserSize || 10;
      
      for (let i = wasmStrokes.length - 1; i >= 0; i--) {
        const stroke = wasmStrokes[i];
        const reactStroke = wasmStrokeToReact(stroke);
        
        // Check if point is near stroke (simplified collision detection)
        const isNear = reactStroke.points.some(strokePoint => {
          const distance = Math.hypot(point.x - strokePoint.x, point.y - strokePoint.y);
          return distance <= eraserSize;
        });
        
        if (isNear) {
          // Log erasing operation
          await logger.logErasing('eraser', {
            mouse: point,
            eraserSize,
            strokeIndex: i,
            strokeData: reactStroke
          }, wasmStrokes, []);
          
          wasmEngine.removeStroke(i);
          dispatch({ type: 'TRIGGER_STROKE_UPDATE' });
          break;
        }
      }
      
      PerformanceTracker.end('eraserOperation');
    } catch (err) {
      logger.error('WASM not ready yet:', err);
    }
  }, [isLoaded, wasmEngine, state.settings.eraserSize, wasmStrokeToReact]);
  
  // Selection operations
  const selectStrokes = useCallback((indices: Set<number>) => {
    dispatch({ type: 'SET_SELECTED_STROKES', payload: indices });
  }, []);
  
  const moveSelectedStrokes = useCallback((dx: number, dy: number) => {
    if (!isLoaded) return;
    
    try {
      state.selectedStrokes.forEach(index => {
        wasmEngine.moveStroke(index, dx, dy);
      });
      dispatch({ type: 'TRIGGER_STROKE_UPDATE' });
    } catch (err) {
      logger.error('WASM not ready yet:', err);
    }
  }, [isLoaded, wasmEngine, state.selectedStrokes]);
  
  const deleteSelectedStrokes = useCallback(() => {
    if (!isLoaded) return;
    
    const indicesToRemove = Array.from(state.selectedStrokes).sort((a, b) => b - a);
    indicesToRemove.forEach(index => {
      wasmEngine.removeStroke(index);
    });
    dispatch({ type: 'SET_SELECTED_STROKES', payload: new Set() });
    dispatch({ type: 'TRIGGER_STROKE_UPDATE' });
  }, [isLoaded, wasmEngine, state.selectedStrokes]);
  
  // Canvas operations
  const clearCanvas = useCallback(() => {
    if (wasmEngine) {
      wasmEngine.clear();
      dispatch({ type: 'CLEAR_CANVAS' });
    }
  }, [wasmEngine]);
  
  const exportCanvas = useCallback((format: 'png' | 'svg') => {
    dispatch({ type: 'SET_EXPORT_FORMAT', payload: format });
    // Export logic would be implemented in the Canvas component
  }, []);
  
  const triggerStrokeUpdate = useCallback(() => {
    dispatch({ type: 'TRIGGER_STROKE_UPDATE' });
  }, []);
  
  // Sync strokes when WASM updates
  React.useEffect(() => {
    console.log('Stroke update trigger changed:', state.strokeUpdateTrigger)
    if (state.strokeUpdateTrigger > 0) {
      console.log('Triggering stroke sync from WASM')
      syncStrokesFromWasm();
    }
  }, [state.strokeUpdateTrigger, syncStrokesFromWasm]);
  
  const contextValue: WhiteboardContextType = {
    state,
    setActiveTool,
    updateSettings,
    startDrawing,
    continueDrawing,
    finishDrawing,
    eraseAtPoint,
    selectStrokes,
    moveSelectedStrokes,
    deleteSelectedStrokes,
    clearCanvas,
    exportCanvas,
    triggerStrokeUpdate,
    syncStrokesFromWasm
  };
  
  return (
    <WhiteboardContext.Provider value={contextValue}>
      {children}
    </WhiteboardContext.Provider>
  );
};

// Custom hook to use the whiteboard context
>>>>>>> 33cd2dd1
<|MERGE_RESOLUTION|>--- conflicted
+++ resolved
@@ -1,4 +1,3 @@
-<<<<<<< HEAD
 import React, { createContext, useContext, useReducer, useCallback, ReactNode } from 'react';
 import { useWASM } from '../hooks/useWasm';
 import { ToolManager } from '../tools/ToolManager';
@@ -804,503 +803,3 @@
   }
   return context;
 }; 
-=======
-import React, {  useReducer, useCallback, type ReactNode} from 'react';
-import { useWASM } from '../hooks/useWasm';
-import { ToolManager } from '../tools/ToolManager';
-
-import type { ToolType, ToolSettings, DrawingTool } from '../types/tool';
-import type { WASMStroke, WASMShape, WASMPoint } from '../types/wasm';
-import type { Point, Stroke } from '../interfaces/canvas';
-import { logger, ToolDebugger, PerformanceTracker } from '../utils/debug';
-import type { WhiteboardContextType, WhiteboardState } from './types';
-import { WhiteboardContext } from './ctx';
-// Action types for the reducer
-type WhiteboardAction =
-  | { type: 'SET_ACTIVE_TOOL'; payload: ToolType }
-  | { type: 'UPDATE_SETTINGS'; payload: Partial<ToolSettings> }
-  | { type: 'SET_CURRENT_STROKE'; payload: Stroke | null }
-  | { type: 'SET_STROKES'; payload: Stroke[] }
-  | { type: 'SET_SELECTED_STROKES'; payload: Set<number> }
-  | { type: 'SET_PREVIEW_SHAPE'; payload: Stroke | null }
-  | { type: 'SET_DRAGGING'; payload: { isDragging: boolean; dragStart?: Point | null } }
-  | { type: 'SET_EXPORT_FORMAT'; payload: 'png' | 'svg' }
-  | { type: 'SET_WASM_LOADED'; payload: boolean }
-  | { type: 'SET_WASM_ERROR'; payload: string | null }
-  | { type: 'TRIGGER_STROKE_UPDATE' }
-  | { type: 'CLEAR_CANVAS' }
-  | { type: 'SET_ALL_TOOLS'; payload: DrawingTool[] };
-
-// Initial state
-const initialState: WhiteboardState = {
-  activeTool: {} as DrawingTool, // Will be set by ToolManager
-  settings: {
-    color: { r: 0, g: 0, b: 0, a: 1 },
-    thickness: 2,
-    eraserSize: 10
-  },
-  allTools: [],
-  currentStroke: null,
-  strokes: [],
-  selectedStrokes: new Set(),
-  previewShape: null,
-  isDragging: false,
-  dragStart: null,
-  exportFormat: 'png',
-  isWasmLoaded: false,
-  wasmError: null,
-  strokeUpdateTrigger: 0
-};
-
-// Reducer function for state management
-function whiteboardReducer(state: WhiteboardState, action: WhiteboardAction): WhiteboardState {
-  switch (action.type) {
-    case 'SET_ACTIVE_TOOL': { // added curly braces to fix lint error(const var stays local)
-      console.log('SET_ACTIVE_TOOL reducer called with:', action.payload)
-      console.log('Current allTools:', state.allTools.map(t => t.id))
-      const foundTool = state.allTools.find(tool => tool.id === action.payload);
-      console.log('Found tool:', foundTool?.id || 'NOT FOUND')
-      
-      // If tool not found, use the first available tool as fallback
-      const toolToUse = foundTool || (state.allTools.length > 0 ? state.allTools[0] : state.activeTool);
-      console.log('Using tool:', toolToUse?.id || 'NO TOOL AVAILABLE')
-      
-      return {
-        ...state,
-        activeTool: toolToUse
-      };
-    }
-    case 'UPDATE_SETTINGS':
-      return {
-        ...state,
-        settings: { ...state.settings, ...action.payload }
-      };
-    
-    case 'SET_CURRENT_STROKE':
-      return {
-        ...state,
-        currentStroke: action.payload
-      };
-    
-    case 'SET_STROKES':
-      return {
-        ...state,
-        strokes: action.payload
-      };
-    
-    case 'SET_SELECTED_STROKES':
-      return {
-        ...state,
-        selectedStrokes: action.payload
-      };
-    
-    case 'SET_PREVIEW_SHAPE':
-      return {
-        ...state,
-        previewShape: action.payload
-      };
-    
-    case 'SET_DRAGGING':
-      return {
-        ...state,
-        isDragging: action.payload.isDragging,
-        dragStart: action.payload.dragStart !== undefined ? action.payload.dragStart : state.dragStart
-      };
-    
-    case 'SET_EXPORT_FORMAT':
-      return {
-        ...state,
-        exportFormat: action.payload
-      };
-    
-    case 'SET_WASM_LOADED':
-      return {
-        ...state,
-        isWasmLoaded: action.payload
-      };
-    
-    case 'SET_WASM_ERROR':
-      return {
-        ...state,
-        wasmError: action.payload
-      };
-    
-    case 'TRIGGER_STROKE_UPDATE':
-      return {
-        ...state,
-        strokeUpdateTrigger: state.strokeUpdateTrigger + 1
-      };
-    
-    case 'CLEAR_CANVAS':
-      return {
-        ...state,
-        strokes: [],
-        selectedStrokes: new Set(),
-        currentStroke: null,
-        previewShape: null
-      };
-    
-    case 'SET_ALL_TOOLS':
-      return {
-        ...state,
-        allTools: action.payload
-      };
-    
-    default:
-      return state;
-  }
-}
-
-
-
-// Create the context
-
-
-// Provider component
-interface WhiteboardProviderProps {
-  children: ReactNode;
-}
-
-export const WhiteboardProvider: React.FC<WhiteboardProviderProps> = ({ children }) => {
-  const [state, dispatch] = useReducer(whiteboardReducer, initialState);
-  const { drawingEngine: wasmEngine, isLoaded, error } = useWASM();
-  
-  // Initialize tool manager
-  const [toolManager] = React.useState(() => new ToolManager());
-  
-  // Initialize tools on mount
-  React.useEffect(() => {
-    console.log('Initializing tools...')
-    const allTools = toolManager.getAllTools();
-    console.log('Available tools:', allTools.map(t => t.id))
-    
-    // Set allTools first
-    dispatch({ type: 'SET_ALL_TOOLS', payload: allTools });
-    
-    // Update settings
-    dispatch({ type: 'UPDATE_SETTINGS', payload: toolManager.getSettings() });
-  }, [toolManager]);
-  
-  // Set initial active tool after allTools is available
-  React.useEffect(() => {
-    if (state.allTools.length > 0) {
-      const activeTool = toolManager.getActiveTool();
-      console.log('Setting initial active tool after allTools loaded:', activeTool.id)
-      dispatch({ type: 'SET_ACTIVE_TOOL', payload: activeTool.id as ToolType });
-    }
-  }, [state.allTools.length, toolManager]);
-  
-  // Update WASM state
-  React.useEffect(() => {
-    dispatch({ type: 'SET_WASM_LOADED', payload: isLoaded });
-    if (error) {
-      dispatch({ type: 'SET_WASM_ERROR', payload: error });
-    }
-  }, [isLoaded, error]);
-  
-  // Helper function to convert WASM stroke to React stroke
-  const wasmStrokeToReact = useCallback((wasmStroke: WASMStroke): Stroke => {
-    if (!wasmStroke) {
-      return { points: [], color: 'rgb(0, 0, 0)', thickness: 1 };
-    }
-    
-    if (!wasmStroke.color) {
-      return {
-        points: wasmStroke.points || [],
-        color: 'rgb(0, 0, 0)',
-        thickness: wasmStroke.thickness || 1
-      };
-    }
-    
-    return {
-      points: wasmStroke.points || [],
-      color: `rgb(${Math.round((wasmStroke.color.r || 0) * 255)}, ${Math.round((wasmStroke.color.g || 0) * 255)}, ${Math.round((wasmStroke.color.b || 0) * 255)})`,
-      thickness: wasmStroke.thickness || 1
-    };
-  }, []);
-  
-  // Sync strokes from WASM to React state
-  const syncStrokesFromWasm = useCallback(() => {
-    if (!isLoaded) {
-      console.log('WASM not loaded, skipping stroke sync')
-      return;
-    }
-    
-    try {
-      PerformanceTracker.start('syncStrokes');
-      const wasmStrokes = wasmEngine.getStrokes();
-      console.log('Syncing strokes from WASM:', wasmStrokes.length, 'strokes')
-      const reactStrokes = wasmStrokes.map(wasmStrokeToReact);
-      logger.debug('Syncing strokes from WASM:', wasmStrokes.length, 'strokes');
-      dispatch({ type: 'SET_STROKES', payload: reactStrokes });
-      PerformanceTracker.end('syncStrokes');
-    } catch (err) {
-      console.error('Failed to get strokes from WASM:', err);
-      logger.error('Failed to get strokes from WASM:', err);
-    }
-  }, [isLoaded, wasmEngine, wasmStrokeToReact]);
-  
-  // Tool management
-  const setActiveTool = useCallback((toolType: ToolType) => {
-    console.log('setActiveTool called with:', toolType)
-    console.log('Current allTools:', state.allTools.map(t => t.id))
-    
-    // Safety check: ensure allTools is available
-    if (state.allTools.length === 0) {
-      console.log('allTools not available yet, skipping tool change')
-      return;
-    }
-    
-    logger.info('Setting active tool to:', toolType);
-    toolManager.setActiveTool(toolType);
-    const activeTool = toolManager.getActiveTool();
-    console.log('ToolManager active tool:', activeTool.id)
-    
-    dispatch({ type: 'SET_ACTIVE_TOOL', payload: toolType });
-    ToolDebugger.logToolChange(state.activeTool.id, toolType);
-  }, [toolManager, state.activeTool.id, state.allTools]);
-  
-  const updateSettings = useCallback((settings: Partial<ToolSettings>) => {
-    toolManager.updateSettings(settings);
-    dispatch({ type: 'UPDATE_SETTINGS', payload: settings });
-  }, [toolManager]);
-  
-  // Drawing operations
-  const startDrawing = useCallback(async (point: Point) => {
-    console.log('startDrawing called with point:', point, 'WASM loaded:', isLoaded)
-    if (!isLoaded) {
-      console.log('WASM not loaded, cannot start drawing')
-      return;
-    }
-    
-    try {
-      PerformanceTracker.start('strokeCreation');
-      const wasmStrokes = wasmEngine.getStrokes();
-      console.log('Current WASM strokes before adding:', wasmStrokes.length)
-      
-      // Start new stroke in WASM
-      const wasmStroke: WASMStroke = {
-        points: [point],
-        color: state.settings.color,
-        thickness: state.settings.thickness
-      };
-      
-      console.log('Adding stroke to WASM:', wasmStroke)
-      
-      // Log drawing operation
-      await logger.logDrawing('stroke', {
-        mouse: point,
-        color: state.settings.color,
-        thickness: state.settings.thickness,
-        operation: 'start'
-      }, wasmStrokes, []);
-      
-      wasmEngine.addStroke(wasmStroke);
-      console.log('Stroke added to WASM, triggering update')
-      dispatch({ type: 'TRIGGER_STROKE_UPDATE' });
-      PerformanceTracker.end('strokeCreation');
-    } catch (err) {
-      console.error('WASM stroke error:', err);
-      logger.error('WASM stroke error:', err);
-      return;
-    }
-    
-    // Set current stroke in React state for immediate UI feedback
-    dispatch({
-      type: 'SET_CURRENT_STROKE',
-      payload: {
-        points: [point],
-        color: `rgb(${Math.round(state.settings.color.r * 255)}, ${Math.round(state.settings.color.g * 255)}, ${Math.round(state.settings.color.b * 255)})`,
-        thickness: state.settings.thickness
-      }
-    });
-  }, [isLoaded, wasmEngine, state.settings]);
-  
-  const continueDrawing = useCallback(async (point: Point) => {
-    console.log('continueDrawing called with point:', point, 'current stroke points:', state.currentStroke?.points.length || 0)
-    if (!isLoaded || !state.currentStroke) {
-      console.log('Cannot continue drawing:', { isLoaded, hasCurrentStroke: !!state.currentStroke })
-      return;
-    }
-    
-    try {
-      // Add point to current stroke in WASM
-      const strokeIndex = wasmEngine.getStrokes().length - 1;
-      console.log('Adding point to WASM stroke index:', strokeIndex)
-      wasmEngine.addPointToStroke(strokeIndex, point);
-      dispatch({ type: 'TRIGGER_STROKE_UPDATE' });
-      
-      // Only log every 10th point to reduce overhead
-      if (state.currentStroke.points.length % 10 === 0) {
-        PerformanceTracker.start('strokePointAddition');
-        const wasmStrokes = wasmEngine.getStrokes();
-        
-        await logger.logDrawing('stroke', {
-          mouse: point,
-          strokeIndex,
-          operation: 'addPoint',
-          totalPoints: state.currentStroke.points.length + 1
-        }, wasmStrokes, []);
-        
-        PerformanceTracker.end('strokePointAddition');
-      }
-    } catch (err) {
-      console.error('WASM not ready yet:', err);
-      logger.error('WASM not ready yet:', err);
-      return;
-    }
-    
-    // Update React state for immediate feedback
-    dispatch({
-      type: 'SET_CURRENT_STROKE',
-      payload: {
-        points: [...state.currentStroke.points, point],
-        color: state.currentStroke.color,
-        thickness: state.currentStroke.thickness
-      }
-    });
-  }, [isLoaded, wasmEngine, state.currentStroke]);
-  
-  const finishDrawing = useCallback(() => {
-    console.log('finishDrawing called, current stroke points:', state.currentStroke?.points.length || 0)
-    if (state.currentStroke && state.currentStroke.points.length > 0) {
-      try {
-        // Ensure the last point is added to the WASM stroke
-        const wasmStrokes = wasmEngine.getStrokes();
-        const strokeIndex = wasmStrokes.length - 1;
-        const lastPoint = state.currentStroke.points[state.currentStroke.points.length - 1];
-        console.log('Finishing stroke, adding last point to WASM stroke index:', strokeIndex, 'point:', lastPoint)
-        wasmEngine.addPointToStroke(strokeIndex, lastPoint);
-        dispatch({ type: 'TRIGGER_STROKE_UPDATE' });
-      } catch (err) {
-        console.error('WASM not ready yet:', err);
-        logger.error('WASM not ready yet:', err);
-      }
-    }
-    
-    // Clear current stroke
-    console.log('Clearing current stroke')
-    dispatch({ type: 'SET_CURRENT_STROKE', payload: null });
-  }, [state.currentStroke, wasmEngine]);
-  
-  // Eraser operations
-  const eraseAtPoint = useCallback(async (point: Point) => {
-    if (!isLoaded) return;
-    
-    try {
-      PerformanceTracker.start('eraserOperation');
-      const wasmStrokes = wasmEngine.getStrokes();
-      const eraserSize = state.settings.eraserSize || 10;
-      
-      for (let i = wasmStrokes.length - 1; i >= 0; i--) {
-        const stroke = wasmStrokes[i];
-        const reactStroke = wasmStrokeToReact(stroke);
-        
-        // Check if point is near stroke (simplified collision detection)
-        const isNear = reactStroke.points.some(strokePoint => {
-          const distance = Math.hypot(point.x - strokePoint.x, point.y - strokePoint.y);
-          return distance <= eraserSize;
-        });
-        
-        if (isNear) {
-          // Log erasing operation
-          await logger.logErasing('eraser', {
-            mouse: point,
-            eraserSize,
-            strokeIndex: i,
-            strokeData: reactStroke
-          }, wasmStrokes, []);
-          
-          wasmEngine.removeStroke(i);
-          dispatch({ type: 'TRIGGER_STROKE_UPDATE' });
-          break;
-        }
-      }
-      
-      PerformanceTracker.end('eraserOperation');
-    } catch (err) {
-      logger.error('WASM not ready yet:', err);
-    }
-  }, [isLoaded, wasmEngine, state.settings.eraserSize, wasmStrokeToReact]);
-  
-  // Selection operations
-  const selectStrokes = useCallback((indices: Set<number>) => {
-    dispatch({ type: 'SET_SELECTED_STROKES', payload: indices });
-  }, []);
-  
-  const moveSelectedStrokes = useCallback((dx: number, dy: number) => {
-    if (!isLoaded) return;
-    
-    try {
-      state.selectedStrokes.forEach(index => {
-        wasmEngine.moveStroke(index, dx, dy);
-      });
-      dispatch({ type: 'TRIGGER_STROKE_UPDATE' });
-    } catch (err) {
-      logger.error('WASM not ready yet:', err);
-    }
-  }, [isLoaded, wasmEngine, state.selectedStrokes]);
-  
-  const deleteSelectedStrokes = useCallback(() => {
-    if (!isLoaded) return;
-    
-    const indicesToRemove = Array.from(state.selectedStrokes).sort((a, b) => b - a);
-    indicesToRemove.forEach(index => {
-      wasmEngine.removeStroke(index);
-    });
-    dispatch({ type: 'SET_SELECTED_STROKES', payload: new Set() });
-    dispatch({ type: 'TRIGGER_STROKE_UPDATE' });
-  }, [isLoaded, wasmEngine, state.selectedStrokes]);
-  
-  // Canvas operations
-  const clearCanvas = useCallback(() => {
-    if (wasmEngine) {
-      wasmEngine.clear();
-      dispatch({ type: 'CLEAR_CANVAS' });
-    }
-  }, [wasmEngine]);
-  
-  const exportCanvas = useCallback((format: 'png' | 'svg') => {
-    dispatch({ type: 'SET_EXPORT_FORMAT', payload: format });
-    // Export logic would be implemented in the Canvas component
-  }, []);
-  
-  const triggerStrokeUpdate = useCallback(() => {
-    dispatch({ type: 'TRIGGER_STROKE_UPDATE' });
-  }, []);
-  
-  // Sync strokes when WASM updates
-  React.useEffect(() => {
-    console.log('Stroke update trigger changed:', state.strokeUpdateTrigger)
-    if (state.strokeUpdateTrigger > 0) {
-      console.log('Triggering stroke sync from WASM')
-      syncStrokesFromWasm();
-    }
-  }, [state.strokeUpdateTrigger, syncStrokesFromWasm]);
-  
-  const contextValue: WhiteboardContextType = {
-    state,
-    setActiveTool,
-    updateSettings,
-    startDrawing,
-    continueDrawing,
-    finishDrawing,
-    eraseAtPoint,
-    selectStrokes,
-    moveSelectedStrokes,
-    deleteSelectedStrokes,
-    clearCanvas,
-    exportCanvas,
-    triggerStrokeUpdate,
-    syncStrokesFromWasm
-  };
-  
-  return (
-    <WhiteboardContext.Provider value={contextValue}>
-      {children}
-    </WhiteboardContext.Provider>
-  );
-};
-
-// Custom hook to use the whiteboard context
->>>>>>> 33cd2dd1
