--- conflicted
+++ resolved
@@ -1,17 +1,9 @@
 import type {
-<<<<<<< HEAD
   DrawingEngineWASM,
   WASMPoint,
   WASMShape,
   WASMStroke,
   WASMStrokeShape,
-=======
-    DrawingEngineWASM,
-    WASMPoint,
-    WASMShape,
-    WASMStroke,
-    WASMStrokeShape,
->>>>>>> f541384c
 } from "../types/wasm";
 
 declare global {
@@ -299,4 +291,4 @@
     console.error("WASM test failed:", error);
     return false;
   }
-};+};
